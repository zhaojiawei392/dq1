#include "Modeling.hpp"
#include <stdexcept>
#include <iostream>
#include <qpOASES.hpp>
#include <nlohmann/json.hpp>
#include <fstream>

namespace dq1{

namespace kinematics{

const Vecxd __closest_invariant_rotation_error(const Rot& r, const Rot& rd) {
    Quat er_plus = r.conj() * rd - Quat(1);
    Quat er_minus = r.conj() * rd + Quat(1);

    if (er_plus.norm() < er_minus.norm()) {
        return er_plus.vec4();
    } else {
        return er_minus.vec4();
    }
}

void __check_size_equality(const std::string& src_info, const std::string& des_info, int src_size, int des_size){
    if (src_size != des_size){
        throw std::range_error(src_info + " invalid size " + std::to_string(src_size) + ", should be equal to " + des_info + " " + std::to_string(des_size) + ".\n" );
    }
}

void __check_size_inequality(const std::string& src_info, const std::string& des_info, int src_size, int des_size){
    if (src_size == des_size){
        throw std::range_error(src_info + " invalid size " + std::to_string(src_size) + ", should NOT be equal to " + des_info + " " + std::to_string(des_size) + ".\n" );
    }
}

// ***********************************************************************************************************************
// ***********************************************************************************************************************
// Joint class *******************************************************************************************************
// ***********************************************************************************************************************
// ***********************************************************************************************************************


Joint::Joint(const Vec4d& motion_limits, double position)
    : pos_(position), limits_(motion_limits), fkm_(1) {
    _check_limits();
}

void Joint::_check_limits() {
    if (limits_[0] > limits_[1] || limits_[2] > limits_[3]) {
        throw std::runtime_error("Joint complains about unreasonable joint limits, check if max position limits are all bigger than the min limits.\n");
    }
}

void Joint::_make_position_within_limits() {
    if (pos_ < limits_[0]) 
        pos_ = limits_[0];
    if (pos_ > limits_[1]) 
        pos_ = limits_[1];
}

void Joint::update(const double position) noexcept{
    pos_ = position;
    _make_position_within_limits();
    fkm_ = calculate_fkm(pos_);
    jcb_ = calculate_jacobian(pos_);
}

void Joint::update_signal(const double signal) noexcept{
    update(pos_ + signal);
}

// ***********************************************************************************************************************
// ***********************************************************************************************************************
// RevoluteJoint class *******************************************************************************************************
// ***********************************************************************************************************************
// ***********************************************************************************************************************


RevoluteJoint::RevoluteJoint(const Vec4d& DH_parameters, const Vec4d& motion_limits, double position)
    : Joint(motion_limits, position), DH_params_(DH_parameters) {
    update(position);
}

Pose RevoluteJoint::calculate_fkm(const double position) const {
    double theta_real = cos( 0.5 * (DH_params_[0] + position) );
    double theta_im = sin( 0.5 * (DH_params_[0] + position) );
    double alpha_real = cos( 0.5 * DH_params_[3] );
    double alpha_im = sin( 0.5 * DH_params_[3] );
    double d = DH_params_[1];
    double a = DH_params_[2];
    return Pose{
        theta_real * alpha_real,
        theta_real * alpha_im,
        theta_im * alpha_im,
        theta_im * alpha_real,
        0.5 * ( -theta_im * d * alpha_real - theta_real * a * alpha_im ),
        0.5 * ( -theta_im * d * alpha_im + theta_real * a * alpha_real ),
        0.5 * ( theta_im * a * alpha_real + theta_real * d * alpha_im ),
        0.5 * ( theta_real * d * alpha_real - theta_im * a * alpha_im )
    };
}

Vec8d RevoluteJoint::calculate_jacobian(const double position) const {
    double theta_dot_real = -0.5 * sin(0.5 * (DH_params_[0] + position));
    double theta_dot_im = 0.5 * cos(0.5 * (DH_params_[0] + position));
    double alpha_real = cos(0.5 * DH_params_[3]);
    double alpha_im = sin(0.5 * DH_params_[3]);
    double d = DH_params_[1];
    double a = DH_params_[2];
    return Vec8d{
        theta_dot_real * alpha_real,
        theta_dot_real * alpha_im,
        theta_dot_im * alpha_im,
        theta_dot_im * alpha_real,
        0.5 * (-theta_dot_im * d * alpha_real - theta_dot_real * a * alpha_im),
        0.5 * (-theta_dot_im * d * alpha_im + theta_dot_real * a * alpha_real),
        0.5 * (theta_dot_im * a * alpha_real + theta_dot_real * d * alpha_im),
        0.5 * (theta_dot_real * d * alpha_real - theta_dot_im * a * alpha_im)
    };
}        



// ***********************************************************************************************************************
// ***********************************************************************************************************************
// PrismaticJoint class *******************************************************************************************************
// ***********************************************************************************************************************
// ***********************************************************************************************************************


PrismaticJoint::PrismaticJoint(const Vec4d& DH_parameters, const Vec4d& motion_limits, double position)
    : Joint(motion_limits, position), DH_params_(DH_parameters) {}

Pose PrismaticJoint::calculate_fkm(const double position) const {
    double theta_real = cos( 0.5 * DH_params_[0] );
    double theta_im = sin( 0.5 * DH_params_[0] );
    double alpha_real = cos( 0.5 * DH_params_[3] );
    double alpha_im = sin( 0.5 * DH_params_[3] );
    double d = DH_params_[1] + position;
    double a = DH_params_[2];
    return Pose{
        theta_real * alpha_real,
        theta_real * alpha_im,
        theta_im * alpha_im,
        theta_im * alpha_real,
        0.5 * ( -theta_im * d * alpha_real - theta_real * a * alpha_im ),
        0.5 * ( -theta_im * d * alpha_im + theta_real * a * alpha_real ),
        0.5 * ( theta_im * a * alpha_real + theta_real * d * alpha_im ),
        0.5 * ( theta_real * d * alpha_real - theta_im * a * alpha_im )
    };
}

Vec8d PrismaticJoint::calculate_jacobian(const double position) const { // Intentionally unused arg, only for satisfying virtual function signature
    
    double theta_real = sin(0.5 * DH_params_[0]);
    double theta_im = cos(0.5 * DH_params_[0]);
    double alpha_real = cos(0.5 * DH_params_[3]);
    double alpha_im = sin(0.5 * DH_params_[3]);
    // double d = 1;
    // double a = 0;
    return Vec8d{
        0,
        0,
        0,
        0,
        0.5 * -theta_im * alpha_real,
        0.5 * -theta_im * alpha_im,
        0.5 * theta_real * alpha_im,
        0.5 * theta_real * alpha_real
    };
}



// ***********************************************************************************************************************
// ***********************************************************************************************************************
// SerialManipulator class *******************************************************************************************************
// ***********************************************************************************************************************
// ***********************************************************************************************************************


SerialManipulator::SerialManipulator(const DH_mat& DH_params, const Joint_limit_mat& joint_limits, const Vecxd& joint_positions) {
    int DOF = DH_params.cols();
    __check_size_inequality("SerialManipulator(const DH_mat& DH_params, const Joint_limit_mat& joint_limits, const Vecxd& joint_positions) arg0 cols", "DoF", DOF, 0);
    __check_size_equality("SerialManipulator(const DH_mat& DH_params, const Joint_limit_mat& joint_limits, const Vecxd& joint_positions) arg1 cols", "DoF",joint_limits.cols(), DOF);
    __check_size_equality("SerialManipulator(const DH_mat& DH_params, const Joint_limit_mat& joint_limits, const Vecxd& joint_positions) arg2", "DoF",joint_positions.size(), DOF);
    
    _construct(DH_params, joint_limits, joint_positions);
}

SerialManipulator::SerialManipulator(const std::string& params_file_path, const Vecxd& joint_positions){

    std::ifstream json_file(params_file_path);

    // Check if the file was opened successfully
    if (!json_file.is_open()) {
        throw std::runtime_error("SerialManipulator(const std::string& params_file_path, const Vecxd& joint_positions) Could not open the JSON file.");
    }

    // Parse the JSON file into a json object
    nlohmann::json data = nlohmann::json::parse(json_file);
    // Close the file
    json_file.close();

    // DH parameters
    std::vector<double> theta = data["DH_params"]["theta"];
    std::vector<double> d = data["DH_params"]["d"];
    std::vector<double> a = data["DH_params"]["a"];
    std::vector<double> alpha = data["DH_params"]["alpha"];
    std::vector<double> joint_types = data["DH_params"]["joint_types"];

    int DOF = theta.size(); 

    __check_size_inequality("SerialManipulator(const std::string& params_file_path, const Vecxd& joint_positions) arg0 theta", "DoF", DOF, 0);
    __check_size_equality("SerialManipulator(const std::string& params_file_path, const Vecxd& joint_positions) arg0 d", "DoF",d.size(), DOF);
    __check_size_equality("SerialManipulator(const std::string& params_file_path, const Vecxd& joint_positions) arg0 a", "DoF",a.size(), DOF);
    __check_size_equality("SerialManipulator(const std::string& params_file_path, const Vecxd& joint_positions) arg0 alpha", "DoF",alpha.size(), DOF);
    __check_size_equality("SerialManipulator(const std::string& params_file_path, const Vecxd& joint_positions) arg0 joint_types", "DoF",joint_types.size(), DOF);
    

    DH_mat DH_params;
    DH_params.resize(5, DOF);
    DH_params.row(0) = Eigen::Map<RowVecxd>(theta.data(), DOF) / 180 * M_PI;
    DH_params.row(1) = Eigen::Map<RowVecxd>(d.data(), DOF);
    DH_params.row(2) = Eigen::Map<RowVecxd>(a.data(), DOF);
    DH_params.row(3) = Eigen::Map<RowVecxd>(alpha.data(), DOF) / 180 * M_PI;
    DH_params.row(4) = Eigen::Map<RowVecxd>(joint_types.data(), DOF);

    // Joint limits
    std::vector<double> min_joint_position = data["joint_limits"]["min_joint_position"];
    std::vector<double> max_joint_position = data["joint_limits"]["max_joint_position"];
    std::vector<double> min_joint_velocities = data["joint_limits"]["min_joint_velocities"];
    std::vector<double> max_joint_velocities = data["joint_limits"]["max_joint_velocities"];

    __check_size_equality("SerialManipulator(const std::string& params_file_path, const Vecxd& joint_positions) arg0 min_joint_position", "DoF",min_joint_position.size(), DOF);
    __check_size_equality("SerialManipulator(const std::string& params_file_path, const Vecxd& joint_positions) arg0 max_joint_position", "DoF",max_joint_position.size(), DOF);
    __check_size_equality("SerialManipulator(const std::string& params_file_path, const Vecxd& joint_positions) arg0 min_joint_velocities", "DoF",min_joint_velocities.size(), DOF);
    __check_size_equality("SerialManipulator(const std::string& params_file_path, const Vecxd& joint_positions) arg0 max_joint_velocities", "DoF",max_joint_velocities.size(), DOF);

    Joint_limit_mat joint_limits;
    joint_limits.resize(4, DOF);
    joint_limits.row(0) = Eigen::Map<RowVecxd>(min_joint_position.data(), DOF) / 180 * M_PI;
    joint_limits.row(1) = Eigen::Map<RowVecxd>(max_joint_position.data(), DOF) / 180 * M_PI;
    joint_limits.row(2) = Eigen::Map<RowVecxd>(min_joint_velocities.data(), DOF) / 180 * M_PI;
    joint_limits.row(3) = Eigen::Map<RowVecxd>(max_joint_velocities.data(), DOF) / 180 * M_PI;

    _construct(DH_params, joint_limits, joint_positions);
}

void SerialManipulator::set_base(const Pose& base) noexcept {
    base_ = base;
}

void SerialManipulator::set_effector(const Pose& effector) noexcept {
    effector_ = effector;
}

void SerialManipulator::update(const Pose& desired_pose) {
    USING_NAMESPACE_QPOASES;

<<<<<<< HEAD
    double trans_priority = 1;

    const Matxd& r_rd_jacobian = desired_pose.rotation().conj().haminus() * r_jacobian_;
    const Matxd& Ht = (t_jacobian_.transpose() * t_jacobian_) * 2;
    const Matxd& Hr = (r_rd_jacobian.transpose() * r_rd_jacobian) * 2;
    const Vecxd& damping_vec = Vecxd::Ones(joints_.size()) * 0.0001;
    const Matxd& Hj = damping_vec.asDiagonal();
    const Matxd& H = trans_priority * Ht + (1-trans_priority) * Hr + Hj;

    const Vecxd& vec_et = (abs_end_.translation() - desired_pose.translation()).vec4();
    const Vecxd& vec_er = __closest_invariant_rotation_error(abs_end_.rotation(), desired_pose.rotation());
    const Vecxd& ct = 2 * 50 * vec_et.transpose() * t_jacobian_;
    const Vecxd& cr = 2 * 50 * vec_er.transpose() * r_rd_jacobian;
    const Vecxd& g = trans_priority * ct + (1-trans_priority) * cr;
=======
    const Matxd& r_rd_jacobian = desired_pose.rotation().haminus() * C4_ * r_jacobian_;
    const Matxd& Ht = t_jacobian_.transpose() * t_jacobian_;
    const Matxd& Hr = r_rd_jacobian.transpose() * r_rd_jacobian;
    const Vecxd& damping_vec = Vecxd::Ones(DoF()) * 0.0001;
    const Matxd& Hj = damping_vec.asDiagonal();
    const Matxd& H = cfg_.translation_priority * Ht + (1-cfg_.translation_priority) * Hr + Hj;

    const Vecxd& vec_et = (end_pose_.translation() - desired_pose.translation()).vec4();
    const Vecxd& vec_er = __closest_invariant_rotation_error(end_pose_.rotation(), desired_pose.rotation());
    const Vecxd& ct = cfg_.error_gain * vec_et.transpose() * t_jacobian_;
    const Vecxd& cr = cfg_.error_gain * vec_er.transpose() * r_rd_jacobian;
    const Vecxd& g = cfg_.translation_priority * ct + (1-cfg_.translation_priority) * cr;
>>>>>>> c4723704

    const Matxd& constraint = Vecxd::Ones(DoF()).asDiagonal();

    SQProblem qp(DoF(), 0);
    Options options;
    options.printLevel = PL_LOW;
    qp.setOptions(options);

    int_t nWSR = 500;
    const double* H_raw = H.data();
    const double* g_raw = g.data();
    const double* A_raw = constraint.data();
    const double* lb_raw = min_joint_velocities().data();
    const double* ub_raw = max_joint_velocities().data();

    bool first_time{true};
    if (first_time){
        auto nWSR_in_use = nWSR;
        returnValue status = qp.init(H_raw, g_raw, nullptr, nullptr, nullptr, nullptr, nullptr, nWSR_in_use); 
        if (status != SUCCESSFUL_RETURN){
            throw std::runtime_error("Failed to solve QP problem.\n");
        }
        first_time = false;
    }else{
        auto nWSR_in_use = nWSR;
        returnValue status = qp.hotstart(H_raw, g_raw, nullptr, nullptr, nullptr, nullptr, nullptr, nWSR_in_use);
        if (status != SUCCESSFUL_RETURN){
            throw std::runtime_error("Failed to solve QP problem.\n");
        }

    }
    real_t xOpt[DoF()];
    qp.getPrimalSolution(xOpt);
    Eigen::Map<Vecxd> u(xOpt, DoF());
    update_joint_signals(u*cfg_.sampling_time_sec);
}

void SerialManipulator::update_joint_positions(const Vecxd& joint_positions) {
    __check_size_equality("update_joint_positions(const Vecxd& joint_positions)", "DoF", joint_positions.size(), DoF());
    
    joints_[0]->update(joint_positions[0]);
    joint_poses_[0] = joints_[0]->fkm();

    for (int i=1; i<DoF(); ++i){
        joints_[i]->update(joint_positions[i]);
        joint_poses_[i] = joint_poses_[i-1] * joints_[i]->fkm();
    }
    end_pose_ = base_ * joint_poses_.back() * effector_;
    _update_jacobians();
}

void SerialManipulator::update_joint_signals(const Vecxd& joint_signals) {
    __check_size_equality("update_joint_positions(const Vecxd& joint_signals)", "DoF", joint_signals.size(), DoF());
    
    joints_[0]->update_signal(joint_signals[0]);
    joint_poses_[0] = joints_[0]->fkm();

    for (int i=1; i<DoF(); ++i){
        joints_[i]->update_signal(joint_signals[i]);
        joint_poses_[i] = joint_poses_[i-1] * joints_[i]->fkm();
    }
    end_pose_ = base_ * joint_poses_.back() * effector_;
    _update_jacobians();
}

Vecxd SerialManipulator::joint_positions() const noexcept {
    Vecxd res(DoF());
    for (int i = 0; i < DoF(); ++i) {
        res[i] = joints_[i]->position();
    }
    return res;
}

Vecxd SerialManipulator::min_joint_positions() const noexcept {
    Vecxd res(DoF());
    for (int i = 0; i < DoF(); ++i) {
        res[i] = joints_[i]->min_position();
    }
    return res;
}

Vecxd SerialManipulator::max_joint_positions() const noexcept {
    Vecxd res(DoF());
    for (int i = 0; i < DoF(); ++i) {
        res[i] = joints_[i]->max_position();
    }
    return res;
}

Vecxd SerialManipulator::min_joint_velocities() const noexcept {
    Vecxd res(DoF());
    for (int i = 0; i < DoF(); ++i) {
        res[i] = joints_[i]->min_velocitiy();
    }
    return res;
}

Vecxd SerialManipulator::max_joint_velocities() const noexcept {
    Vecxd res(DoF());
    for (int i = 0; i < DoF(); ++i) {
        res[i] = joints_[i]->max_velocitiy();
    }
    return res;
}

void SerialManipulator::_update_jacobians() {
    // Manually calculate first col of the pose jacobian
    const Vec8d& pose_jacobian_0 = (joint_poses_[0].conj() * joint_poses_.back()).haminus() * joints_[0]->jacobian();
    pose_jacobian_.col(0) = pose_jacobian_0;

    // Iterately calculate last cols of the pose jacobian
    for (int i=1; i<DoF(); ++i){
        const Vec8d& pose_jacobian_i = (joint_poses_[i].conj() * joint_poses_.back()).haminus() * joint_poses_[i-1].hamiplus() * joints_[i]->jacobian();
        pose_jacobian_.col(i) = pose_jacobian_i;
    }
    pose_jacobian_ = effector_.haminus() * base_.hamiplus() * pose_jacobian_;
    r_jacobian_ = pose_jacobian_.block(0,0,4,DoF());
    t_jacobian_ = 2 * end_pose_.rotation().conj().haminus() * pose_jacobian_.block(4,0,4,DoF()) + 2 * end_pose_.dual().hamiplus() * C4_ * r_jacobian_;
}

void SerialManipulator::_construct(const DH_mat& DH_params, const Joint_limit_mat& joint_limits, const Vecxd& joint_positions){

    int DOF = DH_params.cols();

    joint_poses_.resize(DOF);
    pose_jacobian_.resize(8, DOF);
    r_jacobian_.resize(4, DOF);
    t_jacobian_.resize(4, DOF);

    // instantiate remaining joints
    for (int i=0; i<DOF; ++i){
        if (DH_params(4, i) == 0){
            joints_.push_back(std::make_unique<RevoluteJoint>(DH_params.block<4,1>(0,i), joint_limits.block<4,1>(0,i), joint_positions[i]));
        } else if (DH_params(4, i) == 1){
            joints_.push_back(std::make_unique<PrismaticJoint>(DH_params.block<4,1>(0,i), joint_limits.block<4,1>(0,i), joint_positions[i]));
        } else {
            throw std::runtime_error("SerialManipulator(const Matxd& DH_params, const Matxd& joint_limits, const Vecxd& joint_positions) arg0 5-th row DH_params[4, " + std::to_string(i) + "] = " + std::to_string(DH_params(4, i)) + ", this row should consist only of 0 or 1.(0: Revolute joint, 1: Prismatic joint)\n");
        }
    }
    const Vecxd initial_signals = Vecxd::Zero(DoF());
    update_joint_signals(initial_signals);

    std::cout << "A Kinematics::SerialManipulator constructed!! DoF = " + std::to_string(DOF) + ".\n" ;
}

} // namespace kinematics

} // namespace dq1
<|MERGE_RESOLUTION|>--- conflicted
+++ resolved
@@ -257,22 +257,6 @@
 void SerialManipulator::update(const Pose& desired_pose) {
     USING_NAMESPACE_QPOASES;
 
-<<<<<<< HEAD
-    double trans_priority = 1;
-
-    const Matxd& r_rd_jacobian = desired_pose.rotation().conj().haminus() * r_jacobian_;
-    const Matxd& Ht = (t_jacobian_.transpose() * t_jacobian_) * 2;
-    const Matxd& Hr = (r_rd_jacobian.transpose() * r_rd_jacobian) * 2;
-    const Vecxd& damping_vec = Vecxd::Ones(joints_.size()) * 0.0001;
-    const Matxd& Hj = damping_vec.asDiagonal();
-    const Matxd& H = trans_priority * Ht + (1-trans_priority) * Hr + Hj;
-
-    const Vecxd& vec_et = (abs_end_.translation() - desired_pose.translation()).vec4();
-    const Vecxd& vec_er = __closest_invariant_rotation_error(abs_end_.rotation(), desired_pose.rotation());
-    const Vecxd& ct = 2 * 50 * vec_et.transpose() * t_jacobian_;
-    const Vecxd& cr = 2 * 50 * vec_er.transpose() * r_rd_jacobian;
-    const Vecxd& g = trans_priority * ct + (1-trans_priority) * cr;
-=======
     const Matxd& r_rd_jacobian = desired_pose.rotation().haminus() * C4_ * r_jacobian_;
     const Matxd& Ht = t_jacobian_.transpose() * t_jacobian_;
     const Matxd& Hr = r_rd_jacobian.transpose() * r_rd_jacobian;
@@ -285,7 +269,6 @@
     const Vecxd& ct = cfg_.error_gain * vec_et.transpose() * t_jacobian_;
     const Vecxd& cr = cfg_.error_gain * vec_er.transpose() * r_rd_jacobian;
     const Vecxd& g = cfg_.translation_priority * ct + (1-cfg_.translation_priority) * cr;
->>>>>>> c4723704
 
     const Matxd& constraint = Vecxd::Ones(DoF()).asDiagonal();
 
